import checkstyle.reporter.ReporterManager;
import checkstyle.config.Config;
import checkstyle.config.ConfigParser;
import checkstyle.config.ExcludeManager;
import haxe.io.Path;
import vscode.ExtensionContext;
import vscode.TextDocument;
import vscode.DiagnosticCollection;

class Main {
<<<<<<< HEAD
    static inline var CONFIG_OPTION = "configurationFile";

    var context:ExtensionContext;
    var diagnostics:DiagnosticCollection;

    function new(ctx) {
        context = ctx;
        diagnostics = Vscode.languages.createDiagnosticCollection("checkstyle");
        Vscode.workspace.onDidSaveTextDocument(onDidSaveTextDocument);
        Vscode.workspace.onDidOpenTextDocument(onDidOpenTextDocument);
    }

    @:access(checkstyle)
    function check(event:TextDocument) {
        var fileName = event.fileName;

        if (event.languageId != "haxe" || !sys.FileSystem.exists(fileName)) {
            return;
        }

        var checker = new checkstyle.Main();

        var configuration = Vscode.workspace.getConfiguration("haxecheckstyle");
        if (configuration.has(CONFIG_OPTION) && configuration.get(CONFIG_OPTION) != "") {
            try {
                var file = configuration.get(CONFIG_OPTION);
                if (sys.FileSystem.exists(file)) {
                    checker.configPath = file;
                } else {
                    checker.configPath = Path.join([Vscode.workspace.rootPath, file]);
                }
                checker.loadConfig(checker.configPath);
            }
            catch (e:Dynamic) {
                checker.configPath = null;
            }
        }

        if (checker.configPath == null) {
            checker.addAllChecks();
        }

        var file:Array<checkstyle.CheckFile> = [{ name: fileName, content: null, index: 0 }];
        var reporter = new VSCodeReporter(1, checker.getCheckCount(), checker.checker.checks.length, null, false);
        checker.checker.addReporter(reporter);

        checker.checker.process(file, checker.excludesMap);
        diagnostics.set(vscode.Uri.file(fileName), reporter.diagnostics);
    }

    function onDidSaveTextDocument(event:TextDocument) {
        check(event);
    }

    function onDidOpenTextDocument(event:TextDocument) {
        check(event);
    }

    @:keep
    @:expose("activate")
    static function main(context:ExtensionContext) {
        new Main(context);
    }
=======
	static inline var MAIN_CONFIG_KEY = "haxecheckstyle";
	static inline var CONFIG_OPTION = "configurationFile";
	static inline var SOURCE_FOLDERS = "sourceFolders";
	static inline var CHECKSTYLE_JSON = "checkstyle.json";
	static inline var CHECKSTYLE_EXLCUDE_JSON = "checkstyle-excludes.json";

	var context:ExtensionContext;
	var diagnostics:DiagnosticCollection;
	var codeActions:CheckstyleCodeActions;

	function new(ctx) {
		context = ctx;
		diagnostics = Vscode.languages.createDiagnosticCollection("checkstyle");
		codeActions = new CheckstyleCodeActions();
		Vscode.languages.registerCodeActionsProvider("haxe", codeActions);
		Vscode.workspace.onDidSaveTextDocument(check);
		Vscode.workspace.onDidOpenTextDocument(check);

		for (editor in Vscode.window.visibleTextEditors) {
			check(editor.document);
		}
	}

	@:access(checkstyle)
	function check(event:TextDocument) {
		var fileName = event.fileName;
		if (event.languageId != "haxe" || !sys.FileSystem.exists(fileName)) {
			return;
		}

		var rootFolder = determineRootFolder(fileName);
		if (rootFolder == null) {
			return;
		}

		tokentree.TokenStream.MODE = RELAXED;
		var checker = new checkstyle.Main();
		checker.configParser.validateMode = ConfigValidateMode.RELAXED;
		addSourcePaths(checker.configParser);

		if (!fileInSourcePaths(fileName, rootFolder, checker.configParser.paths)) {
			return;
		}

		ExcludeManager.INSTANCE.clear();

		loadConfig(checker, fileName, rootFolder);

		var file:Array<checkstyle.CheckFile> = [{name: fileName, content: null, index: 0}];
		var reporter = new VSCodeReporter(1, checker.configParser.getCheckCount(), checker.checker.checks.length, null, false);
		ReporterManager.INSTANCE.clear();
		ReporterManager.INSTANCE.addReporter(reporter);

		checker.checker.process(file);
		diagnostics.set(vscode.Uri.file(fileName), reporter.diagnostics);
	}

	@:access(checkstyle)
	function loadConfig(checker:checkstyle.Main, fileName:String, rootFolder:String) {
		// use checkstyle.json from project folder
		var defaultPath = determineConfigFolder(fileName, rootFolder);
		if (defaultPath == null) {
			loadConfigFromSettings(checker, rootFolder);
			return;
		}

		try {
			checker.configPath = Path.join([defaultPath, CHECKSTYLE_JSON]);
			checker.configParser.loadConfig(checker.configPath);
			try {
				var excludeConfig = Path.join([defaultPath, CHECKSTYLE_EXLCUDE_JSON]);
				if (sys.FileSystem.exists(excludeConfig)) {
					checker.configParser.loadExcludeConfig(excludeConfig);
				}
			} catch (e:Dynamic) {
				// tolerate failures for exclude config
			}
			return;
		} catch (e:Dynamic) {
			checker.configPath = null;
		}
		loadConfigFromSettings(checker, rootFolder);
	}

	@:access(checkstyle)
	function loadConfigFromSettings(checker:checkstyle.Main, rootFolder:String) {
		// use config file set through vscode settings
		var configuration:vscode.WorkspaceConfiguration = Vscode.workspace.getConfiguration(MAIN_CONFIG_KEY);
		if (configuration.has(CONFIG_OPTION) && configuration.get(CONFIG_OPTION) != "") {
			try {
				var file = configuration.get(CONFIG_OPTION);
				if (sys.FileSystem.exists(file)) {
					checker.configPath = file;
				} else {
					checker.configPath = Path.join([rootFolder, file]);
				}
				checker.configParser.loadConfig(checker.configPath);
				return;
			} catch (e:Dynamic) {
				checker.configPath = null;
			}
		}
		// default use vscode-checkstyles own builtin config
		useInternalCheckstyleConfig(checker, rootFolder);
	}

	function determineConfigFolder(fileName:String, rootFolder:String):String {
		var path:String = Path.directory(fileName);

		while (path.length >= rootFolder.length) {
			var configFile:String = Path.join([path, CHECKSTYLE_JSON]);
			if (sys.FileSystem.exists(configFile)) {
				return path;
			}
			path = Path.normalize(Path.join([path, ".."]));
		}
		return null;
	}

	@:access(checkstyle)
	function useInternalCheckstyleConfig(checker:checkstyle.Main, rootFolder:String) {
		var config:Config = CompileTime.parseJsonFile("resources/default-checkstyle.json");
		try {
			checker.configParser.parseAndValidateConfig(config, rootFolder);
		} catch (e:Dynamic) {
			checker.configParser.addAllChecks();
		}
	}

	function determineRootFolder(fileName:String):String {
		if (Vscode.workspace.workspaceFolders == null) {
			return null;
		}
		for (i in 0...Vscode.workspace.workspaceFolders.length) {
			var workspaceFolder = Vscode.workspace.workspaceFolders[i];
			if (StringTools.startsWith(fileName, workspaceFolder.uri.fsPath)) {
				return workspaceFolder.uri.fsPath;
			}
		}
		return null;
	}

	function addSourcePaths(configParser:ConfigParser) {
		var configuration = Vscode.workspace.getConfiguration(MAIN_CONFIG_KEY);
		if (!configuration.has(SOURCE_FOLDERS)) {
			return;
		}
		var folders:Array<String> = configuration.get(SOURCE_FOLDERS);
		if (folders == null) {
			return;
		}
		for (folder in folders) {
			configParser.paths.push(folder);
		}
	}

	function fileInSourcePaths(fileName:String, rootFolder:String, paths:Array<String>):Bool {
		fileName = normalizePath(fileName);
		for (path in paths) {
			var rootPath = normalizePath(Path.join([rootFolder, path]));
			if (StringTools.startsWith(fileName, rootPath)) {
				return true;
			}
		}
		return false;
	}

	function normalizePath(path:String):String {
		path = Path.normalize(path);
		if (Sys.systemName() == "Windows") {
			path = path.toLowerCase();
		}
		return path;
	}

	@:keep
	@:expose("activate")
	static function main(context:ExtensionContext) {
		new Main(context);
	}
>>>>>>> 371823b9
}<|MERGE_RESOLUTION|>--- conflicted
+++ resolved
@@ -8,71 +8,6 @@
 import vscode.DiagnosticCollection;
 
 class Main {
-<<<<<<< HEAD
-    static inline var CONFIG_OPTION = "configurationFile";
-
-    var context:ExtensionContext;
-    var diagnostics:DiagnosticCollection;
-
-    function new(ctx) {
-        context = ctx;
-        diagnostics = Vscode.languages.createDiagnosticCollection("checkstyle");
-        Vscode.workspace.onDidSaveTextDocument(onDidSaveTextDocument);
-        Vscode.workspace.onDidOpenTextDocument(onDidOpenTextDocument);
-    }
-
-    @:access(checkstyle)
-    function check(event:TextDocument) {
-        var fileName = event.fileName;
-
-        if (event.languageId != "haxe" || !sys.FileSystem.exists(fileName)) {
-            return;
-        }
-
-        var checker = new checkstyle.Main();
-
-        var configuration = Vscode.workspace.getConfiguration("haxecheckstyle");
-        if (configuration.has(CONFIG_OPTION) && configuration.get(CONFIG_OPTION) != "") {
-            try {
-                var file = configuration.get(CONFIG_OPTION);
-                if (sys.FileSystem.exists(file)) {
-                    checker.configPath = file;
-                } else {
-                    checker.configPath = Path.join([Vscode.workspace.rootPath, file]);
-                }
-                checker.loadConfig(checker.configPath);
-            }
-            catch (e:Dynamic) {
-                checker.configPath = null;
-            }
-        }
-
-        if (checker.configPath == null) {
-            checker.addAllChecks();
-        }
-
-        var file:Array<checkstyle.CheckFile> = [{ name: fileName, content: null, index: 0 }];
-        var reporter = new VSCodeReporter(1, checker.getCheckCount(), checker.checker.checks.length, null, false);
-        checker.checker.addReporter(reporter);
-
-        checker.checker.process(file, checker.excludesMap);
-        diagnostics.set(vscode.Uri.file(fileName), reporter.diagnostics);
-    }
-
-    function onDidSaveTextDocument(event:TextDocument) {
-        check(event);
-    }
-
-    function onDidOpenTextDocument(event:TextDocument) {
-        check(event);
-    }
-
-    @:keep
-    @:expose("activate")
-    static function main(context:ExtensionContext) {
-        new Main(context);
-    }
-=======
 	static inline var MAIN_CONFIG_KEY = "haxecheckstyle";
 	static inline var CONFIG_OPTION = "configurationFile";
 	static inline var SOURCE_FOLDERS = "sourceFolders";
@@ -253,5 +188,4 @@
 	static function main(context:ExtensionContext) {
 		new Main(context);
 	}
->>>>>>> 371823b9
 }